// Package easyjson contains marshaler/unmarshaler interfaces and helper functions.
package easyjson

import (
	"io"
	"io/ioutil"
	"net/http"
	"reflect"
	"strconv"

	"github.com/mailru/easyjson/jlexer"
	"github.com/mailru/easyjson/jwriter"
)

// Marshaler is an easyjson-compatible marshaler interface.
type Marshaler interface {
	MarshalEasyJSON(w *jwriter.Writer)
}

// Marshaler is an easyjson-compatible unmarshaler interface.
type Unmarshaler interface {
	UnmarshalEasyJSON(w *jlexer.Lexer)
}

// Optional defines an undefined-test method for a type to integrate with 'omitempty' logic.
type Optional interface {
	IsDefined() bool
}

<<<<<<< HEAD
// UnknownsUnmarshaler provides a method to unmarshal unknown struct fileds and save them as you want
type UnknownsUnmarshaler interface {
	UnmarshalUnknown(in *jlexer.Lexer, key string)
}

// UnknownsMarshaler provides a method to write additional struct fields
type UnknownsMarshaler interface {
	MarshalUnknowns(w *jwriter.Writer, first bool)
=======
func isNilInterface(i interface{}) bool {
	v := reflect.ValueOf(i)
	return v.Kind() == reflect.Ptr && v.IsNil()
>>>>>>> 560c81d1
}

// Marshal returns data as a single byte slice. Method is suboptimal as the data is likely to be copied
// from a chain of smaller chunks.
func Marshal(v Marshaler) ([]byte, error) {
	w := jwriter.Writer{}
	if isNilInterface(v) {
		return nullBytes, nil
	}
	v.MarshalEasyJSON(&w)
	return w.BuildBytes()
}

// MarshalToWriter marshals the data to an io.Writer.
func MarshalToWriter(v Marshaler, w io.Writer) (written int, err error) {
	jw := jwriter.Writer{}
	if isNilInterface(v) {
		return w.Write(nullBytes)
	}
	v.MarshalEasyJSON(&jw)
	return jw.DumpTo(w)
}

// MarshalToHTTPResponseWriter sets Content-Length and Content-Type headers for the
// http.ResponseWriter, and send the data to the writer. started will be equal to
// false if an error occurred before any http.ResponseWriter methods were actually
// invoked (in this case a 500 reply is possible).
func MarshalToHTTPResponseWriter(v Marshaler, w http.ResponseWriter) (started bool, written int, err error) {
	jw := jwriter.Writer{}
	if isNilInterface(v) {
		w.Header().Set("Content-Type", "application/json")
		w.Header().Set("Content-Length", strconv.Itoa(len(nullBytes)))
		written, err = w.Write(nullBytes)
		return true, written, err
	}

	v.MarshalEasyJSON(&jw)
	if jw.Error != nil {
		return false, 0, jw.Error
	}
	w.Header().Set("Content-Type", "application/json")
	w.Header().Set("Content-Length", strconv.Itoa(jw.Size()))

	started = true
	written, err = jw.DumpTo(w)
	return
}

// Unmarshal decodes the JSON in data into the object.
func Unmarshal(data []byte, v Unmarshaler) error {
	l := jlexer.Lexer{Data: data}
	v.UnmarshalEasyJSON(&l)
	return l.Error()
}

// UnmarshalFromReader reads all the data in the reader and decodes as JSON into the object.
func UnmarshalFromReader(r io.Reader, v Unmarshaler) error {
	data, err := ioutil.ReadAll(r)
	if err != nil {
		return err
	}
	l := jlexer.Lexer{Data: data}
	v.UnmarshalEasyJSON(&l)
	return l.Error()
}<|MERGE_RESOLUTION|>--- conflicted
+++ resolved
@@ -27,7 +27,6 @@
 	IsDefined() bool
 }
 
-<<<<<<< HEAD
 // UnknownsUnmarshaler provides a method to unmarshal unknown struct fileds and save them as you want
 type UnknownsUnmarshaler interface {
 	UnmarshalUnknown(in *jlexer.Lexer, key string)
@@ -36,11 +35,11 @@
 // UnknownsMarshaler provides a method to write additional struct fields
 type UnknownsMarshaler interface {
 	MarshalUnknowns(w *jwriter.Writer, first bool)
-=======
+}
+
 func isNilInterface(i interface{}) bool {
 	v := reflect.ValueOf(i)
 	return v.Kind() == reflect.Ptr && v.IsNil()
->>>>>>> 560c81d1
 }
 
 // Marshal returns data as a single byte slice. Method is suboptimal as the data is likely to be copied
