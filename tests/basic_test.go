package tests

import (
	"bytes"
	"net/http/httptest"
	"reflect"
	"testing"

	"encoding/json"

	"github.com/mailru/easyjson"
	"github.com/mailru/easyjson/jwriter"
)

type testType interface {
	json.Marshaler
	json.Unmarshaler
}

var testCases = []struct {
	Decoded testType
	Encoded string
}{
	{&primitiveTypesValue, primitiveTypesString},
	{&namedPrimitiveTypesValue, namedPrimitiveTypesString},
	{&structsValue, structsString},
	{&omitEmptyValue, omitEmptyString},
	{&snakeStructValue, snakeStructString},
	{&omitEmptyDefaultValue, omitEmptyDefaultString},
	{&optsValue, optsString},
	{&rawValue, rawString},
	{&stdMarshalerValue, stdMarshalerString},
	{&userMarshalerValue, userMarshalerString},
	{&unexportedStructValue, unexportedStructString},
	{&excludedFieldValue, excludedFieldString},
	{&sliceValue, sliceString},
	{&arrayValue, arrayString},
	{&mapsValue, mapsString},
	{&deepNestValue, deepNestString},
	{&deepNestOptionalValue, deepNestOptionalString},
	{&IntsValue, IntsString},
	{&mapStringStringValue, mapStringStringString},
	{&namedTypeValue, namedTypeValueString},
	{&customMapKeyTypeValue, customMapKeyTypeValueString},
	{&embeddedTypeValue, embeddedTypeValueString},
	{&mapMyIntStringValue, mapMyIntStringValueString},
	{&mapIntStringValue, mapIntStringValueString},
	{&mapInt32StringValue, mapInt32StringValueString},
	{&mapInt64StringValue, mapInt64StringValueString},
	{&mapUintStringValue, mapUintStringValueString},
	{&mapUint32StringValue, mapUint32StringValueString},
	{&mapUint64StringValue, mapUint64StringValueString},
	{&mapUintptrStringValue, mapUintptrStringValueString},
	{&intKeyedMapStructValue, intKeyedMapStructValueString},
	{&intArrayStructValue, intArrayStructValueString},
	{&myUInt8SliceValue, myUInt8SliceString},
	{&myUInt8ArrayValue, myUInt8ArrayString},
	{&mapWithEncodingMarshaler, mapWithEncodingMarshalerString},
	{&myGenDeclaredValue, myGenDeclaredString},
	{&myGenDeclaredWithCommentValue, myGenDeclaredWithCommentString},
	{&myTypeDeclaredValue, myTypeDeclaredString},
	{&intern, internString},
}

func TestMarshal(t *testing.T) {
	for i, test := range testCases {
		data, err := test.Decoded.MarshalJSON()
		if err != nil {
			t.Errorf("[%d, %T] MarshalJSON() error: %v", i, test.Decoded, err)
		}

		got := string(data)
		if got != test.Encoded {
			t.Errorf("[%d, %T] MarshalJSON(): got \n%v\n\t\t want \n%v", i, test.Decoded, got, test.Encoded)
		}
	}
}

func TestUnmarshal(t *testing.T) {
	for i, test := range testCases {
		v1 := reflect.New(reflect.TypeOf(test.Decoded).Elem()).Interface()
		v := v1.(testType)

		err := v.UnmarshalJSON([]byte(test.Encoded))
		if err != nil {
			t.Errorf("[%d, %T] UnmarshalJSON() error: %v", i, test.Decoded, err)
		}

		if !reflect.DeepEqual(v, test.Decoded) {
			t.Errorf("[%d, %T] UnmarshalJSON(): got \n%+v\n\t\t want \n%+v", i, test.Decoded, v, test.Decoded)
		}
	}
}

func TestRawMessageSTD(t *testing.T) {
	type T struct {
		F    easyjson.RawMessage
		Fnil easyjson.RawMessage
	}

	val := T{F: easyjson.RawMessage([]byte(`"test"`))}
	str := `{"F":"test","Fnil":null}`

	data, err := json.Marshal(val)
	if err != nil {
		t.Errorf("json.Marshal() error: %v", err)
	}
	got := string(data)
	if got != str {
		t.Errorf("json.Marshal() = %v; want %v", got, str)
	}

	wantV := T{F: easyjson.RawMessage([]byte(`"test"`)), Fnil: easyjson.RawMessage([]byte("null"))}
	var gotV T

	err = json.Unmarshal([]byte(str), &gotV)
	if err != nil {
		t.Errorf("json.Unmarshal() error: %v", err)
	}
	if !reflect.DeepEqual(gotV, wantV) {
		t.Errorf("json.Unmarshal() = %v; want %v", gotV, wantV)
	}
}

func TestParseNull(t *testing.T) {
	var got, want SubStruct
	if err := easyjson.Unmarshal([]byte("null"), &got); err != nil {
		t.Errorf("Unmarshal() error: %v", err)
	}

	if !reflect.DeepEqual(got, want) {
		t.Errorf("Unmarshal() = %+v; want %+v", got, want)
	}
}

var testSpecialCases = []struct {
	EncodedString string
	Value         string
}{
	{`"Username \u003cuser@example.com\u003e"`, `Username <user@example.com>`},
	{`"Username\ufffd"`, "Username\xc5"},
	{`"тестzтест"`, "тестzтест"},
	{`"тест\ufffdтест"`, "тест\xc5тест"},
	{`"绿茶"`, "绿茶"},
	{`"绿\ufffd茶"`, "绿\xc5茶"},
	{`"тест\u2028"`, "тест\xE2\x80\xA8"},
	{`"\\\r\n\t\""`, "\\\r\n\t\""},
	{`"ü"`, "ü"},
}

func TestSpecialCases(t *testing.T) {
	for i, test := range testSpecialCases {
		w := jwriter.Writer{}
		w.String(test.Value)
		got := string(w.Buffer.BuildBytes())
		if got != test.EncodedString {
			t.Errorf("[%d] Encoded() = %+v; want %+v", i, got, test.EncodedString)
		}
	}
}

func TestOverflowArray(t *testing.T) {
	var a Arrays
	err := easyjson.Unmarshal([]byte(arrayOverflowString), &a)
	if err != nil {
		t.Error(err)
	}
	if a != arrayValue {
		t.Errorf("Unmarshal(%v) = %+v; want %+v", arrayOverflowString, a, arrayValue)
	}
}

func TestUnderflowArray(t *testing.T) {
	var a Arrays
	err := easyjson.Unmarshal([]byte(arrayUnderflowString), &a)
	if err != nil {
		t.Error(err)
	}
	if a != arrayUnderflowValue {
		t.Errorf("Unmarshal(%v) = %+v; want %+v", arrayUnderflowString, a, arrayUnderflowValue)
	}
}

func TestEncodingFlags(t *testing.T) {
	for i, test := range []struct {
		Flags jwriter.Flags
		In    easyjson.Marshaler
		Want  string
	}{
		{0, EncodingFlagsTestMap{}, `{"F":null}`},
		{0, EncodingFlagsTestSlice{}, `{"F":null}`},
		{jwriter.NilMapAsEmpty, EncodingFlagsTestMap{}, `{"F":{}}`},
		{jwriter.NilSliceAsEmpty, EncodingFlagsTestSlice{}, `{"F":[]}`},
	} {
		w := &jwriter.Writer{Flags: test.Flags}
		test.In.MarshalEasyJSON(w)

		data, err := w.BuildBytes()
		if err != nil {
			t.Errorf("[%v] easyjson.Marshal(%+v) error: %v", i, test.In, err)
		}

		v := string(data)
		if v != test.Want {
			t.Errorf("[%v] easyjson.Marshal(%+v) = %v; want %v", i, test.In, v, test.Want)
		}
	}

}

func TestNestedEasyJsonMarshal(t *testing.T) {
	n := map[string]*NestedEasyMarshaler{
		"Value":  {},
		"Slice1": {},
		"Slice2": {},
		"Map1":   {},
		"Map2":   {},
	}

	ni := NestedInterfaces{
		Value: n["Value"],
		Slice: []interface{}{n["Slice1"], n["Slice2"]},
		Map:   map[string]interface{}{"1": n["Map1"], "2": n["Map2"]},
	}
	easyjson.Marshal(ni)

	for k, v := range n {
		if !v.EasilyMarshaled {
			t.Errorf("Nested interface %s wasn't easily marshaled", k)
		}
	}
}

func TestUnmarshalStructWithEmbeddedPtrStruct(t *testing.T) {
	var s = StructWithInterface{Field2: &EmbeddedStruct{}}
	var err error
	err = easyjson.Unmarshal([]byte(structWithInterfaceString), &s)
	if err != nil {
		t.Errorf("easyjson.Unmarshal() error: %v", err)
	}
	if !reflect.DeepEqual(s, structWithInterfaceValueFilled) {
		t.Errorf("easyjson.Unmarshal() = %#v; want %#v", s, structWithInterfaceValueFilled)
	}
}

func TestDisallowUnknown(t *testing.T) {
	var d DisallowUnknown
	err := easyjson.Unmarshal([]byte(disallowUnknownString), &d)
	if err == nil {
		t.Error("want error, got nil")
	}
}

<<<<<<< HEAD
var testNotGeneratedTypeCases = []interface{}{
	TypeNotDeclared{},
}

func TestMethodsNoGenerated(t *testing.T) {
	var ok bool
	for i, instance := range testNotGeneratedTypeCases {
		_, ok = instance.(json.Marshaler)
		if ok {
			t.Errorf("[%d, %T] Unexpected MarshalJSON()", i, instance)
		}

		_, ok = instance.(json.Unmarshaler)
		if ok {
			t.Errorf("[%d, %T] Unexpected Unmarshaler()", i, instance)
		}
=======
func TestNil(t *testing.T) {
	var p *PrimitiveTypes

	data, err := easyjson.Marshal(p)
	if err != nil {
		t.Errorf("easyjson.Marshal() error: %v", err)
	}
	if string(data) != "null" {
		t.Errorf("Wanted null, got %q", string(data))
	}

	var b bytes.Buffer
	if n, err := easyjson.MarshalToWriter(p, &b); err != nil || n != 4 {
		t.Errorf("easyjson.MarshalToWriter() error: %v, written %d", err, n)
	}

	if s := b.String(); s != "null" {
		t.Errorf("Wanted null, got %q", s)
	}

	w := httptest.NewRecorder()
	started, written, err := easyjson.MarshalToHTTPResponseWriter(p, w)
	if !started || written != 4 || err != nil {
		t.Errorf("easyjson.MarshalToHTTPResponseWriter() error: %v, written %d, started %t",
			err, written, started)
	}

	if s := w.Body.String(); s != "null" {
		t.Errorf("Wanted null, got %q", s)
>>>>>>> 560c81d1
	}
}<|MERGE_RESOLUTION|>--- conflicted
+++ resolved
@@ -251,7 +251,6 @@
 	}
 }
 
-<<<<<<< HEAD
 var testNotGeneratedTypeCases = []interface{}{
 	TypeNotDeclared{},
 }
@@ -268,7 +267,9 @@
 		if ok {
 			t.Errorf("[%d, %T] Unexpected Unmarshaler()", i, instance)
 		}
-=======
+	}
+}
+
 func TestNil(t *testing.T) {
 	var p *PrimitiveTypes
 
@@ -298,6 +299,5 @@
 
 	if s := w.Body.String(); s != "null" {
 		t.Errorf("Wanted null, got %q", s)
->>>>>>> 560c81d1
 	}
 }