--- conflicted
+++ resolved
@@ -184,17 +184,6 @@
 
 }
 
-<<<<<<< HEAD
-func TestUnmarshalStructWithEmbeddedPtrStruct(t *testing.T) {
-	var s = StructWithInterface{Field2: &EmbeddedStruct{}}
-	var err error
-	err = easyjson.Unmarshal([]byte(structWithInterfaceString), &s)
-	if err != nil {
-		t.Errorf("easyjson.Unmarshal() error: %v", err)
-	}
-	if !reflect.DeepEqual(s, structWithInterfaceValueFilled) {
-		t.Errorf("easyjson.Unmarshal() = %#v; want %#v", s, structWithInterfaceValueFilled)
-=======
 func TestNestedEasyJsonMarshal(t *testing.T) {
 	n := map[string]*NestedEasyMarshaler{
 		"Value":  {},
@@ -215,6 +204,17 @@
 		if !v.EasilyMarshaled {
 			t.Errorf("Nested interface %s wasn't easily marshaled", k)
 		}
->>>>>>> 9d6630dc
+	}
+}
+
+func TestUnmarshalStructWithEmbeddedPtrStruct(t *testing.T) {
+	var s = StructWithInterface{Field2: &EmbeddedStruct{}}
+	var err error
+	err = easyjson.Unmarshal([]byte(structWithInterfaceString), &s)
+	if err != nil {
+		t.Errorf("easyjson.Unmarshal() error: %v", err)
+	}
+	if !reflect.DeepEqual(s, structWithInterfaceValueFilled) {
+		t.Errorf("easyjson.Unmarshal() = %#v; want %#v", s, structWithInterfaceValueFilled)
 	}
 }