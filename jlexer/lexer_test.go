--- conflicted
+++ resolved
@@ -29,13 +29,6 @@
 		{toParse: `"\x"`, wantError: true}, // invalid escape
 		{toParse: `"\ud800"`, want: "�"},   // invalid utf-8 char; return replacement char
 	} {
-<<<<<<< HEAD
-		l := Lexer{Data: []byte(test.toParse)}
-
-		got := l.String()
-		if got != test.want {
-			t.Errorf("[%d, %q] String() = '%v'; want '%v'", i, test.toParse, got, test.want)
-=======
 		{
 			l := Lexer{Data: []byte(test.toParse)}
 
@@ -49,7 +42,6 @@
 			} else if err == nil && test.wantError {
 				t.Errorf("[%d, %q] String() ok; want error", i, test.toParse)
 			}
->>>>>>> cc963524
 		}
 		{
 			l := Lexer{Data: []byte(test.toParse)}
