--- conflicted
+++ resolved
@@ -139,18 +139,12 @@
 		iVar := g.uniqueVarName()
 		vVar := g.uniqueVarName()
 
-<<<<<<< HEAD
-		if t.Elem().Kind() == reflect.Uint8 {
+		if t.Elem().Kind() == reflect.Uint8 && elem.Name() == "uint8" {
 			if g.simpleBytes {
 				fmt.Fprintln(g.out, ws+"out.String(string("+in+"))")
 			} else {
 				fmt.Fprintln(g.out, ws+"out.Base64Bytes("+in+")")
 			}
-
-=======
-		if t.Elem().Kind() == reflect.Uint8 && elem.Name() == "uint8" {
-			fmt.Fprintln(g.out, ws+"out.Base64Bytes("+in+")")
->>>>>>> e790aae5
 		} else {
 			if !assumeNonEmpty {
 				fmt.Fprintln(g.out, ws+"if "+in+" == nil && (out.Flags & jwriter.NilSliceAsEmpty) == 0 {")
@@ -178,17 +172,12 @@
 		elem := t.Elem()
 		iVar := g.uniqueVarName()
 
-<<<<<<< HEAD
-		if t.Elem().Kind() == reflect.Uint8 {
+		if t.Elem().Kind() == reflect.Uint8 && elem.Name() == "uint8" {
 			if g.simpleBytes {
 				fmt.Fprintln(g.out, ws+"out.String(string("+in+"[:]))")
 			} else {
 				fmt.Fprintln(g.out, ws+"out.Base64Bytes("+in+"[:])")
 			}
-=======
-		if t.Elem().Kind() == reflect.Uint8 && elem.Name() == "uint8" {
-			fmt.Fprintln(g.out, ws+"out.Base64Bytes("+in+"[:])")
->>>>>>> e790aae5
 		} else {
 			fmt.Fprintln(g.out, ws+"out.RawByte('[')")
 			fmt.Fprintln(g.out, ws+"for "+iVar+" := range "+in+" {")
