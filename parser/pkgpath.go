package parser

import (
	"bytes"
	"fmt"
	"io/ioutil"
	"os"
	"os/exec"
	"path"
	"path/filepath"
	"strconv"
	"strings"
<<<<<<< HEAD
	"go/build"
=======
	"sync"
>>>>>>> 1de00970
)

func getPkgPath(fname string, isDir bool) (string, error) {
	if !filepath.IsAbs(fname) {
		pwd, err := os.Getwd()
		if err != nil {
			return "", err
		}
		fname = filepath.Join(pwd, fname)
	}

	goModPath, _ := goModPath(fname, isDir)
	if strings.Contains(goModPath, "go.mod") {
		pkgPath, err := getPkgPathFromGoMod(fname, isDir, goModPath)
		if err != nil {
			return "", err
		}

		return pkgPath, nil
	}

	return getPkgPathFromGOPATH(fname, isDir)
}

var goModPathCache = struct {
	paths map[string]string
	sync.RWMutex
}{
	paths: make(map[string]string),
}

// empty if no go.mod, GO111MODULE=off or go without go modules support
func goModPath(fname string, isDir bool) (string, error) {
	root := fname
	if !isDir {
		root = filepath.Dir(fname)
	}

	goModPathCache.RLock()
	goModPath, ok := goModPathCache.paths[root]
	goModPathCache.RUnlock()
	if ok {
		return goModPath, nil
	}

	defer func() {
		goModPathCache.Lock()
		goModPathCache.paths[root] = goModPath
		goModPathCache.Unlock()
	}()

	cmd := exec.Command("go", "env", "GOMOD")
	cmd.Dir = root

	stdout, err := cmd.Output()
	if err != nil {
		return "", err
	}

	goModPath = string(bytes.TrimSpace(stdout))

	return goModPath, nil
}

func getPkgPathFromGoMod(fname string, isDir bool, goModPath string) (string, error) {
	modulePath := getModulePath(goModPath)
	if modulePath == "" {
		return "", fmt.Errorf("cannot determine module path from %s", goModPath)
	}

	rel := path.Join(modulePath, filePathToPackagePath(strings.TrimPrefix(fname, filepath.Dir(goModPath))))

	if !isDir {
		return path.Dir(rel), nil
	}

	return path.Clean(rel), nil
}

var (
	modulePrefix          = []byte("\nmodule ")
	pkgPathFromGoModCache = make(map[string]string)
)

func getModulePath(goModPath string) string {
	pkgPath, ok := pkgPathFromGoModCache[goModPath]
	if ok {
		return pkgPath
	}

	defer func() {
		pkgPathFromGoModCache[goModPath] = pkgPath
	}()

	data, err := ioutil.ReadFile(goModPath)
	if err != nil {
		return ""
	}
	var i int
	if bytes.HasPrefix(data, modulePrefix[1:]) {
		i = 0
	} else {
		i = bytes.Index(data, modulePrefix)
		if i < 0 {
			return ""
		}
		i++
	}
	line := data[i:]

	// Cut line at \n, drop trailing \r if present.
	if j := bytes.IndexByte(line, '\n'); j >= 0 {
		line = line[:j]
	}
	if line[len(line)-1] == '\r' {
		line = line[:len(line)-1]
	}
	line = line[len("module "):]

	// If quoted, unquote.
	pkgPath = strings.TrimSpace(string(line))
	if pkgPath != "" && pkgPath[0] == '"' {
		s, err := strconv.Unquote(pkgPath)
		if err != nil {
			return ""
		}
		pkgPath = s
	}
	return pkgPath
}

func getPkgPathFromGOPATH(fname string, isDir bool) (string, error) {
	gopath := os.Getenv("GOPATH")
	if gopath == "" {
		gopath = build.Default.GOPATH
	}

	for _, p := range strings.Split(gopath, string(filepath.ListSeparator)) {
		prefix := filepath.Join(p, "src") + string(filepath.Separator)
		if rel := strings.TrimPrefix(fname, prefix); rel != fname {
			if !isDir {
				return path.Dir(filePathToPackagePath(rel)), nil
			} else {
				return path.Clean(filePathToPackagePath(rel)), nil
			}
		}
	}

	return "", fmt.Errorf("file '%v' is not in GOPATH", fname)
}

func filePathToPackagePath(path string) string {
	return filepath.ToSlash(path)
}<|MERGE_RESOLUTION|>--- conflicted
+++ resolved
@@ -10,11 +10,8 @@
 	"path/filepath"
 	"strconv"
 	"strings"
-<<<<<<< HEAD
+	"sync"
 	"go/build"
-=======
-	"sync"
->>>>>>> 1de00970
 )
 
 func getPkgPath(fname string, isDir bool) (string, error) {
