<<<<<<< HEAD
package parser

import (
	"fmt"
	"os"
	"path"
	"path/filepath"
	"strings"
)

func normalizePath(path string) string {
	return strings.Replace(path, "\\", "/", -1)
}

func getPkgPath(fname string, isDir bool) (string, error) {
	// path.IsAbs doesn't work properly on Windows; use filepath.IsAbs instead
	if !filepath.IsAbs(fname) {
		pwd, err := os.Getwd()
		if err != nil {
			return "", err
		}
		fname = path.Join(pwd, fname)
	}

	fname = normalizePath(fname)

	gopath := os.Getenv("GOPATH")
	if gopath == "" {
		var err error
		gopath, err = getDefaultGoPath()
		if err != nil {
			return "", fmt.Errorf("cannot determine GOPATH: %s", err)
		}
	}

	for _, p := range strings.Split(os.Getenv("GOPATH"), ";") {
		prefix := path.Join(normalizePath(p), "src") + "/"
		if rel := strings.TrimPrefix(fname, prefix); rel != fname {
			if !isDir {
				return path.Dir(rel), nil
			} else {
				return path.Clean(rel), nil
			}
		}
	}

	return "", fmt.Errorf("file '%v' is not in GOPATH", fname)
}
=======
package parser

import (
	"fmt"
	"os"
	"path"
	"path/filepath"
	"strings"
)

func normalizePath(path string) string {
	// use lower case, as Windows file systems will almost always be case insensitive
	return strings.ToLower(strings.Replace(path, "\\", "/", -1))
}

func getPkgPath(fname string, isDir bool) (string, error) {
	// path.IsAbs doesn't work properly on Windows; use filepath.IsAbs instead
	if !filepath.IsAbs(fname) {
		pwd, err := os.Getwd()
		if err != nil {
			return "", err
		}
		fname = path.Join(pwd, fname)
	}

	fname = normalizePath(fname)

	gopath := os.Getenv("GOPATH")
	if gopath == "" {
		var err error
		gopath, err = getDefaultGoPath()
		if err != nil {
			return "", fmt.Errorf("cannot determine GOPATH: %s", err)
		}
	}

	for _, p := range strings.Split(gopath, ";") {
		prefix := path.Join(normalizePath(p), "src") + "/"
		if rel := strings.TrimPrefix(fname, prefix); rel != fname {
			if !isDir {
				return path.Dir(rel), nil
			} else {
				return path.Clean(rel), nil
			}
		}
	}

	return "", fmt.Errorf("file '%v' is not in GOPATH", fname)
}
>>>>>>> efc7eb89
<|MERGE_RESOLUTION|>--- conflicted
+++ resolved
@@ -1,100 +1,48 @@
-<<<<<<< HEAD
-package parser
-
-import (
-	"fmt"
-	"os"
-	"path"
-	"path/filepath"
-	"strings"
-)
-
-func normalizePath(path string) string {
-	return strings.Replace(path, "\\", "/", -1)
-}
-
-func getPkgPath(fname string, isDir bool) (string, error) {
-	// path.IsAbs doesn't work properly on Windows; use filepath.IsAbs instead
-	if !filepath.IsAbs(fname) {
-		pwd, err := os.Getwd()
-		if err != nil {
-			return "", err
-		}
-		fname = path.Join(pwd, fname)
-	}
-
-	fname = normalizePath(fname)
-
-	gopath := os.Getenv("GOPATH")
-	if gopath == "" {
-		var err error
-		gopath, err = getDefaultGoPath()
-		if err != nil {
-			return "", fmt.Errorf("cannot determine GOPATH: %s", err)
-		}
-	}
-
-	for _, p := range strings.Split(os.Getenv("GOPATH"), ";") {
-		prefix := path.Join(normalizePath(p), "src") + "/"
-		if rel := strings.TrimPrefix(fname, prefix); rel != fname {
-			if !isDir {
-				return path.Dir(rel), nil
-			} else {
-				return path.Clean(rel), nil
-			}
-		}
-	}
-
-	return "", fmt.Errorf("file '%v' is not in GOPATH", fname)
-}
-=======
-package parser
-
-import (
-	"fmt"
-	"os"
-	"path"
-	"path/filepath"
-	"strings"
-)
-
-func normalizePath(path string) string {
-	// use lower case, as Windows file systems will almost always be case insensitive
-	return strings.ToLower(strings.Replace(path, "\\", "/", -1))
-}
-
-func getPkgPath(fname string, isDir bool) (string, error) {
-	// path.IsAbs doesn't work properly on Windows; use filepath.IsAbs instead
-	if !filepath.IsAbs(fname) {
-		pwd, err := os.Getwd()
-		if err != nil {
-			return "", err
-		}
-		fname = path.Join(pwd, fname)
-	}
-
-	fname = normalizePath(fname)
-
-	gopath := os.Getenv("GOPATH")
-	if gopath == "" {
-		var err error
-		gopath, err = getDefaultGoPath()
-		if err != nil {
-			return "", fmt.Errorf("cannot determine GOPATH: %s", err)
-		}
-	}
-
-	for _, p := range strings.Split(gopath, ";") {
-		prefix := path.Join(normalizePath(p), "src") + "/"
-		if rel := strings.TrimPrefix(fname, prefix); rel != fname {
-			if !isDir {
-				return path.Dir(rel), nil
-			} else {
-				return path.Clean(rel), nil
-			}
-		}
-	}
-
-	return "", fmt.Errorf("file '%v' is not in GOPATH", fname)
-}
->>>>>>> efc7eb89
+package parser
+
+import (
+	"fmt"
+	"os"
+	"path"
+	"path/filepath"
+	"strings"
+)
+
+func normalizePath(path string) string {
+	return strings.Replace(path, "\\", "/", -1)
+}
+
+func getPkgPath(fname string, isDir bool) (string, error) {
+	// path.IsAbs doesn't work properly on Windows; use filepath.IsAbs instead
+	if !filepath.IsAbs(fname) {
+		pwd, err := os.Getwd()
+		if err != nil {
+			return "", err
+		}
+		fname = path.Join(pwd, fname)
+	}
+
+	fname = normalizePath(fname)
+
+	gopath := os.Getenv("GOPATH")
+	if gopath == "" {
+		var err error
+		gopath, err = getDefaultGoPath()
+		if err != nil {
+			return "", fmt.Errorf("cannot determine GOPATH: %s", err)
+		}
+	}
+
+	for _, p := range strings.Split(gopath, ";") {
+		prefix := path.Join(normalizePath(p), "src") + "/"
+		if rel := strings.TrimPrefix(fname, prefix); rel != fname {
+			if !isDir {
+				return path.Dir(rel), nil
+			} else {
+				return path.Clean(rel), nil
+			}
+		}
+	}
+
+	return "", fmt.Errorf("file '%v' is not in GOPATH", fname)
+}