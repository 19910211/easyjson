all: test

clean:
	rm -rf bin
	rm -rf tests/*_easyjson.go
	rm -rf benchmark/*_easyjson.go

build:
	go build -i -o ./bin/easyjson ./easyjson

generate: build
	bin/easyjson -stubs \
		./tests/snake.go \
		./tests/data.go \
		./tests/omitempty.go \
		./tests/nothing.go \
		./tests/named_type.go \
		./tests/custom_map_key_type.go \
		./tests/embedded_type.go \
		./tests/reference_to_pointer.go \
		./tests/html.go \
		./tests/unknown_fields.go \
		./tests/type_declaration.go \
<<<<<<< HEAD
		./tests/members_escaped.go \
		./tests/members_unescaped.go \
=======
		./tests/intern.go
>>>>>>> cc963524

	bin/easyjson -all ./tests/data.go
	bin/easyjson -all ./tests/nothing.go
	bin/easyjson -all ./tests/errors.go
	bin/easyjson -all ./tests/html.go
	bin/easyjson -snake_case ./tests/snake.go
	bin/easyjson -omit_empty ./tests/omitempty.go
	bin/easyjson -build_tags=use_easyjson -disable_members_unescape ./benchmark/data.go
	bin/easyjson ./tests/nested_easy.go
	bin/easyjson ./tests/named_type.go
	bin/easyjson ./tests/custom_map_key_type.go
	bin/easyjson ./tests/embedded_type.go
	bin/easyjson ./tests/reference_to_pointer.go
	bin/easyjson ./tests/key_marshaler_map.go
	bin/easyjson -disallow_unknown_fields ./tests/disallow_unknown.go
	bin/easyjson ./tests/unknown_fields.go
	bin/easyjson ./tests/type_declaration.go
<<<<<<< HEAD
	bin/easyjson ./tests/members_escaped.go
	bin/easyjson -disable_members_unescape ./tests/members_unescaped.go
=======
	bin/easyjson ./tests/intern.go
>>>>>>> cc963524

test: generate
	go test \
		./tests \
		./jlexer \
		./gen \
		./buffer
	cd benchmark && go test -benchmem -tags use_easyjson -bench .
	golint -set_exit_status ./tests/*_easyjson.go

bench-other: generate
	cd benchmark && make

bench-python:
	benchmark/ujson.sh


.PHONY: clean generate test build<|MERGE_RESOLUTION|>--- conflicted
+++ resolved
@@ -21,12 +21,9 @@
 		./tests/html.go \
 		./tests/unknown_fields.go \
 		./tests/type_declaration.go \
-<<<<<<< HEAD
 		./tests/members_escaped.go \
 		./tests/members_unescaped.go \
-=======
 		./tests/intern.go
->>>>>>> cc963524
 
 	bin/easyjson -all ./tests/data.go
 	bin/easyjson -all ./tests/nothing.go
@@ -44,12 +41,9 @@
 	bin/easyjson -disallow_unknown_fields ./tests/disallow_unknown.go
 	bin/easyjson ./tests/unknown_fields.go
 	bin/easyjson ./tests/type_declaration.go
-<<<<<<< HEAD
 	bin/easyjson ./tests/members_escaped.go
 	bin/easyjson -disable_members_unescape ./tests/members_unescaped.go
-=======
 	bin/easyjson ./tests/intern.go
->>>>>>> cc963524
 
 test: generate
 	go test \
