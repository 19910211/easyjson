--- conflicted
+++ resolved
@@ -62,21 +62,6 @@
 	}
 
 	g := bootstrap.Generator{
-<<<<<<< HEAD
-		BuildTags:       trimmedBuildTags,
-		PkgPath:         p.PkgPath,
-		PkgName:         p.PkgName,
-		Types:           p.StructNames,
-		SnakeCase:       *snakeCase,
-		LowerCamelCase:  *lowerCamelCase,
-		NoStdMarshalers: *noStdMarshalers,
-		OmitEmpty:       *omitEmpty,
-		LeaveTemps:      *leaveTemps,
-		OutName:         outName,
-		StubsOnly:       *stubs,
-		NoFormat:        *noformat,
-		SimpleBytes:     *simpleBytes,
-=======
 		BuildTags:             trimmedBuildTags,
 		PkgPath:               p.PkgPath,
 		PkgName:               p.PkgName,
@@ -90,7 +75,7 @@
 		OutName:               outName,
 		StubsOnly:             *stubs,
 		NoFormat:              *noformat,
->>>>>>> e790aae5
+    SimpleBytes:           *simpleBytes,
 	}
 
 	if err := g.Run(); err != nil {
